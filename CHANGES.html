<!DOCTYPE HTML PUBLIC "-//W3C//DTD HTML 4.0//EN">
<html>
<head>
<title>DisOrder Change History</title>
<link rel=StyleSheet type="text/css" href="docs.css">
</head>

<body>
<h1>DisOrder Change History</h1>

<p>This file documents recent user-visible changes to <a
 href="http://www.greenend.org.uk/rjk/disorder/">DisOrder</a>.</p>

<<<<<<< HEAD
<p><b>IMPORTANT</b>: you should read <a
href="README.upgrades.html">README.upgrades</a> before upgrading.</p>

<h2>Changes up to version 5.1</h2>

<div class=section>

  <h3>Removable Device Support</h3>

  <div class=section>

    <p>The server will now automatically initiate a rescan when a filesystem is
    mounted or unmounted.  (Use the <tt>mount_rescan</tt> option if you want to
    suppress this behavior.)</p>

    <p>The server takes care not to hold audio files open unnecessarily, so
    that devices can be unmounted even if tracks from them are currently being
    buffered.</p>

  </div>

  <h3>General</h3>

  <div class=section>

    <p>Unicode support has been upgraded to <a
    href="http://www.unicode.org/versions/Unicode6.0.0/">Unicode
    6.0.0</a>.</p>

  </div>
=======
<h2>Changes up to version 5.0.2</h2>

<div class=section>

<p>The login form now indicates that a cookie will be set.</p>

</div>

<h2>Changes up to version 5.0.1</h2>

<div class=section>

<h3>Disobedience</h3>

<div class=section>

<p>The sense of the Control &#x2192; Playing menu item was fixed.</p>

</div>
>>>>>>> 06bedf43

</div>

<h2>Changes up to version 5.0</h2>

  <div class=section>
  
    <h3>Server</h3>
 
    <div class=section>

      <p>The <tt>device</tt> configuration option now works under OS X.
      Devices may
      be specified either by UID or name.  Fixes <a
       href="http://code.google.com/p/disorder/issues/detail?id=27">Issue
      27</a>.</p>

      <p>Gapless play should be more reliable, and playback latency over RTP
      should be a bit lower.  Note though that all the sound output code has
      been reorganized and in some cases completely rewritten, so it's possible
      that bugs may have been (re-)introduced.  Decoding of scratches is also
      initiated ahead of time, giving more reliable playback.</p>
      
      <p>The <tt>command</tt> backend now (optionally) sends silence instead
      of suspending writes when a pause occurs or no track is playing.</p>

      <p>If <a href="http://www.mega-nerd.com/SRC/">libsamplerate</a> is
      available at build time then that will be used instead of invoking
      <a href="http://sox.sourceforge.net/">SoX</a>.  SoX support will be
      removed in a future version.</p>

      <p>The libao plugin has been removed, because the plugin API is not
      usable in libao 1.0.0.</p>

      <p>Playlists are now supported.  These allow a collection of tracks to be
      prepared offline and played as a unit.</p>

    </div>
      
    <h3>Disobedience</h3>

    <div class=section>

      <p>Multiple tracks can now be dragged in the queue in a single operation.
      Furthermore, it is now possible to drag tracks from the
      &ldquo;Recent&rdquo;, &ldquo;Added&rdquo; and &ldquo;Choose&rdquo; tabs
      to the queue.</p>

      <p>Disobedience now supports playlist editing and has a compact mode,
      available from the <b>Control</b> menu.</p>

      <p>Disobedience has a <a href="disobedience/manual/index.html">new
      manual</a>.</p>

    </div>

    <h3>Web Interface</h3>
 
    <div class=section>

      <p>Confirmation URLs should be cleaner (and in particular not end
      with punctuation).  (Please see <a
      href="README.upgrades.html">README.upgrades</a> for more about this.)</p>

    </div>
      
    <h3>RTP Player</h3>
  
    <div class=section>

      <p>There is a new <tt>--command</tt> option which allows the RTP player
      to send audio data to a user-chosen command instead of an audio API. See
      the man page for details.</p>
      
      <p>The <tt>--device</tt> option to <tt>disorder-playrtp</tt> now works
      under OS X (as above).</p>
        
    </div>
      
    <h3>General</h3>

    <div class=section>

      <p>IPv6 should now work.  Network address specifications
      (<tt>listen</tt>, <tt>connect</tt> etc) can now be prefixed with
      <tt>-4</tt> or <tt>-6</tt> to force use
      of IPv4 or IPv6, though normally this should not be needed.</p>

      <p>Unicode support has been upgraded to <a
      href="http://www.unicode.org/versions/Unicode5.1.0/">Unicode
      5.1.0</a>.</p>

      <p>Various elements of the source code have been
      rationalized.</p>
      
    </div>
    
    <h3>Bugs fixed</h3>
  
    <div class=section>

      <table class=bugs>
        <tr>
          <th>ID</th>
          <th>Description</th>
        </tr>

        <tr>
          <td><a href="http://code.google.com/p/disorder/issues/detail?id=22">#22</a></td>
          <td>Background decoders interact badly with server reload</td>
        </tr>

        <tr>
          <td><a href="http://code.google.com/p/disorder/issues/detail?id=27">#27</a></td>
          <td>Mac DisOrder uses wrong sound device</td>
        </tr>

        <tr>
          <td><a href="http://code.google.com/p/disorder/issues/detail?id=30">#30</a></td>
          <td>mini disobedience interface</td>
        </tr>

        <tr>
          <td><a href="http://code.google.com/p/disorder/issues/detail?id=32">#32</a></td>
          <td>Excessively verbose log chatter on shutdown</td>
        </tr>

        <tr>
          <td><a href="http://code.google.com/p/disorder/issues/detail?id=33">#33</a></td>
          <td>(Some) plugins need -lm.</td>
        </tr>

        <tr>
          <td><a href="http://code.google.com/p/disorder/issues/detail?id=39">#39</a></td>
          <td>Double bind() non-multicast AF_INET</td>
        </tr>

        <tr>
          <td><a href="http://code.google.com/p/disorder/issues/detail?id=40">#40</a></td>
          <td>Missing stub function</td>
        </tr>

        <tr>
          <td><a href="http://code.google.com/p/disorder/issues/detail?id=41">#41</a></td>
          <td>Missing includes for timeval</td>
        </tr>

        <tr>
          <td><a href="http://code.google.com/p/disorder/issues/detail?id=42">#42</a></td>
          <td>syntax error in empeg_host section</td>
        </tr>

        <tr>
          <td><a href="http://code.google.com/p/disorder/issues/detail?id=43">#43</a></td>
          <td>decoder segfault with FLAC 1.2.1</td>
        </tr>

        <tr>
          <td><a href="http://code.google.com/p/disorder/issues/detail?id=44">#44</a></td>
          <td>gcc 4.3.2-1ubuntu12 SUYB patch</td>
        </tr>

        <tr>
          <td><a href="http://code.google.com/p/disorder/issues/detail?id=45">#45</a></td>
          <td>disobedience doesn't configure its back end</td>
        </tr>

        <tr>
          <td><a href="http://code.google.com/p/disorder/issues/detail?id=46">#46</a></td>
          <td>Sort search results in web interface</td>
        </tr>

        <tr>
          <td><a href="http://code.google.com/p/disorder/issues/detail?id=48">#48</a></td>
          <td>build-time dependency on <tt>oggdec</tt> removed</td>
        </tr>

        <tr>
          <td><a href="http://code.google.com/p/disorder/issues/detail?id=49">#49</a></td>
          <td>Disobedience's 'When' column gets out of date</td>
        </tr>

        <tr>
          <td><a href="http://code.google.com/p/disorder/issues/detail?id=51">#51</a></td>
          <td>Improved speaker process robustness</td>
        </tr>

        <tr>
          <td>(none)</td>
	  <td>&ldquo;found track in no collection&rdquo; messages for scratches
	  are now suppressed</td>
        </tr>

        <tr>
          <td>(none)</td>
          <td>Disobedience would sometimes fail to notice when a track
          started, leading to its display getting out of date.</td>
        </tr>

      </table>
    </div>
  </div>

<h2>Changes up to version 4.3</h2>

  <div class=section>

    <h3>Disobedience</h3>

      <div class=section>

        <p>A bug was fixed in the calculation of how much of the track had
        played.  This would lead to the counter showing incorrect values in
        various situations.</p>

        <p>Disobedience's icons have been changed to larger, more colorful
        ones.  The SVG source is included if you want to fiddle with them.</p>

        <p>&ldquo;Select all&rdquo; is now no longer available in the choose
        tab.  Instead there is a new &ldquo;Select children&rdquo; option which
        selects the file children of a single subdirectory.</p>

      </div>

    <h3>Server</h3>

      <div class=section>

        <p>The selection bias for newly added tracks was reduced by half.  You
        can put it back to the old very neophilic value with
        &ldquo;<tt>new_bias 900000</tt>&rdquo; in the config file.</p>

        <p>It is now possible to &lsquo;adopt&rsquo; randomly picked tracks.
        Disobedience and the command-line client support this but the web
        interface does not.</p>

        <p>The default track name parsing was modified to handle filenames
        generated by iTunes.</p>
        
      </div>

    <h3>Miscellaneous</h3>

      <div class=section>

        <p><tt>disorderfm</tt> now preserves directory permissions.</p>

        <p>DisOrder is now licensed under <a
         href="http://www.gnu.org/licenses/gpl-3.0.html">GPL v3</a>.  The main
        goal is to prohibit <a
         href="http://en.wikipedia.org/wiki/Tivoization">Tivoization</a>.</p>

        <p>The build system will now automatically cope with Fink's broken GTK+
        packages.  There are a number of improvements to the Debian
        packaging.</p>

        <p>DisOrder now builds on 64-bit Linux systems.</p>

        <p>There are various minor fixes.</p>

      </div>

  <h3>Bugs fixed</h3>
  
    <div class=section>

      <table class=bugs>
        <tr>
          <th>ID</th>
          <th>Description</th>
        </tr>
        
        <tr>
          <td><a href="http://code.google.com/p/disorder/issues/detail?id=24">#24</a></td>
          <td>Fails to build on ubuntu 8.10</td>
        </tr>
        <tr>
          <td><a href="http://code.google.com/p/disorder/issues/detail?id=26">#26</a></td>
          <td>Disobedience shows wrong track elapsed time after a pause</td>
        </tr>
      </table>
      
    </div>
  </div>

<h2>Changes up to version 4.2</h2>

<div class=section>

  <h3>Disobedience</h3>
  
    <div class=section>

      <p>The login window now has a 'remote' switch.  If this is turned off
      then Disobedience will connect to a local server.  Formerly it would
      always use TCP/IP.</p>

      <p>The Delete and backspace keys will now remove tracks from the queue.
      Escape will now dismiss the properties, users or login windows and return
      now works in the login and properties windows.</p>
      
    </div>

  <h3>Documentation</h3>
  
    <div class=section>

      <p>Track and global preferences are now described in a new
      <b>disorder_preferences</b>(5) man page.</p>
      
    </div>

  <h3>Bugs fixed</h3>
  
    <div class=section>

      <table class=bugs>
        <tr>
          <th>ID</th>
          <th>Description</th>
        </tr>
        
        <tr>
          <td><a href="http://code.google.com/p/disorder/issues/detail?id=21">#21</a></td>
          <td>CGI should use PATH_INFO more sensibly</td>
        </tr>
      </table>
      
    </div>
</div>


<h2>Changes up to version 4.1.1</h2>

<div class=section>

  <p>Disobedience's &ldquo;Login&rdquo; window now works when you are logged
  in.</p>
  
</div>

<h2>Changes up to version 4.1</h2>

<div class=section>

  <h3>Disobedience</h3>
  
    <div class=section>
  
      <p>Disobedience has been largely rewritten:</p>

      <ul>
        
        <li>All the tabs now use native GTK+ list/tree widgets, resulting in
        greater speed in some cases and more consistency with other GTK+
        applications.</li>

        <li>You can now use type-ahead find in the choose tab.  The initiation
        of a search is delayed slightly to avoid lots of updates when you're
        half way through entering search terms.</li>

        <li>The choose tab now shows track lengths.</li>
    
        <li>Many buttons are now more reliably made insensitive when they can't
        be used.</li>

        <li>You can now play tracks off the recent tab.</li>
        
      </ul>
      
      <p>Disobedience attempts to cope with servers from older versions, up to
      a point, but this is not well tested and it's best to keep the server
      fully up to date.</p>

    </div>
     
  <h3>Server</h3>
  
    <div class=section>

      <p>When a track shares a directory with its alias, the real track name is
      now returned instead of the alias (the opposite way round to the previous
      behaviour).</p>
      
    </div>
</div>

<h2>Changes up to version 4.0.2</h2>

<div class=section>

  <p>Corrected web browser linked from Disobedience.</p>
  
</div>

<h2>Changes up to version 4.0.1</h2>

<div class=section>

  <p>Libtool and Automake now install the CGI correctly.  As part of this,
  <tt>cgidir</tt> has been renamed to <tt>cgiexecdir</tt>.  The configure
  script will report an error if you try to use the old name.</p>
  
</div>

<h2>Changes up to version 4.0</h2>

<div class=section>

  <h3>Server</h3>

<div class=section>
  
  <p>The <tt>gap</tt> directive will no longer work.  It could be
  restored if there is real demand.</p>
  
  <h4>Event Scheduling</h4>

<div class=section>

  <p>It is now possible to schedule events to occur in the future.
  Currently the supported actions are playing a specific track, and
  changing a global preference (thus allowing e.g. random play to be
  turned on or off).  See the <tt>schedule-*</tt>
  commands described in disorder(1).</p>

</div>

<h4>Random Track Choice</h4>

<div class=section>

  <p>This has been completely rewritten to support new features:</p>

  <ul>

    <li>tracks in the recently-played list or in the queue are no longer
    eligible for random choice.</li>

    <li>there is a new <tt>weight</tt> track preference allowing for
    non-uniform track selection.  See disorder(1) for details.</li>

    <li>there is a new configuration item <tt>replay_min</tt> defining
    the minimum time before a played track can be picked at random.
    The default is 8 hours (which matches the earlier behaviour).</li>

    <li>recently added tracks are biased up; see <tt>new_bias</tt> and
    <tt>new_bias_age</tt> in disorder_config(5).</li>

  </ul>

</div>

<h4>Web Interface</h4>

<div class=section>

  <p>This has been largely rewritten.  The most immediate benefits are:</p>

  <ul>
    
    <li>the search page is integrated into the choose page, and
    includes links to parent directories.</li>
    
    <li>if you try to do something you have insufficient rights for,
    instead of getting an error page or nothing happening, you are
    redirected to the login page.</li>

  </ul>

  <p>Customizers should find their lives easier: the syntax is less onerous, it
  is possible to define macros to avoid repetition, and the documentation is
  less monolithic (see disorder.cgi(8) as a starting point).</p>

  <p>Mail is now sent via the system sendmail program, though it remains
  possible to use TCP to connect to an SMTP server.  See <tt>sendmail</tt> and
  <tt>smtp_server</tt> in disorder_config(5).</p>

  <p>The web interface is now installed automatically.  If you don't want it,
  use <tt>./configure --without-cgi</tt>.  If you want it in a non-default
  location, or no location for it is detected, set <tt>cgidir</tt>
  and <tt>httpdir</tt> on the <tt>./configure</tt> command line.</p>
  
</div>

</div>

<h3>Disobedience</h3>

<div class=section>

  <p>There is now a new user management window.  From here you can add and
  remove users or modify their settings.</p>

  <p>Relatedly, the server will only allow remote user management if you set
  <tt>remote_userman</tt> to <tt>yes</tt>.</p>

</div>

<h3>Miscellaneous</h3>

<div class=section>

  <p><tt>scripts/setup</tt> now honors command line options, and can
  set up network play as well as the local default sound device.</p>

</div>

<h3>Bugs Fixed</h3>

<div class=section>

  <table class=bugs>
    <tr>
      <th>ID</th>
      <th>Description</th>
    </tr>

    <tr>
      <td><a href="http://code.google.com/p/disorder/issues/detail?id=2">#2</a></td>
      <td>Search results should link to directories</td>
    </tr>

    <tr>
      <td><a href="http://code.google.com/p/disorder/issues/detail?id=6">#6</a></td>
      <td>Schedule tracks for a particular time</td>
    </tr>

    <tr>
      <td><a href="http://code.google.com/p/disorder/issues/detail?id=10">#10</a></td>
      <td>Non-uniform track selection</td>
    </tr>

    <tr>
      <td><a href="http://code.google.com/p/disorder/issues/detail?id=11">#11</a></td>
      <td>Bias random selection to newly added tracks</td>
    </tr>

    <tr>
      <td><a href="http://code.google.com/p/disorder/issues/detail?id=13">#13</a></td>
      <td>Default encoding for debian setup scripts</td>
    </tr>

    <tr>
      <td><a href="http://code.google.com/p/disorder/issues/detail?id=16">#16</a></td>
      <td>Cookie expiry causes user to be silently logged out and not
      subsequently redirected to login page</td>
    </tr>
    
    <tr>
      <td><a href="http://code.google.com/p/disorder/issues/detail?id=20">#20</a></td>
      <td>Broken aliasing rules</td>
    </tr>
    
  </table>

</div>

</div>

<h2>Changes up to version 3.0.2</h2>

<div class=section>

  <p>Builds <tt>--without-server</tt> should work again.</p>

  <p>The web interface is a bit more liberal in the cookie value
  syntax it will accept.</p>

  <p>Clients fail more gracefully if no password is available.</p>

</div>

<h2>Changes up to version 3.0.1</h2>

<div class=section>
  
  <p>Debian upgrades from 2.0.x should now work better.</p>
  
</div>

<h2>Changes up to version 3.0</h2>

<div class=section>
  
  <p><b>Important</b>!  See <a
  href="README.upgrades.html">README.upgrades</a> when upgrading.</p>
  
  <h3>Platforms And Installation</h3>
  
<div class=section>
  
  <p>Mac OS X and FreeBSD are somewhat supported.  There is now a bash
  script in <tt>scripts/setup</tt> which will automate the setup after
  <tt>make install</tt>.</p>
  
</div>

<h3>Server</h3>

<div class=section>
  
  <p>Users are now stored in the database rather than a configuration
  file.</p>
  
  <p>The server now has a built-in list of stopwords and players, so
  only additions to these need be mentioned in the configuration file.</p>
  
  <p>The default inter-track gap is now 0s.</p>
  
  <p>How sound is played is now controlled via the new <tt>api</tt>
  configuration command.  This also controls how the volume is set,
  which now works with ALSA as well as OSS.</p>
  
  <p>A bug in the MP3 decoder was fixed (also in 2.0.4).</p>
  
</div>

<h3>Web Interface</h3>

<div class=section>
  
  <p>The web interface now uses cookies to remember user identity, and
  allows online registration of new users.  Also it is no longer
  necessary to manually specify the URL of the web interface (but you
  can override it if you don't like the value it figures out).</p>
  
  <p>It is possible to allow users to register via the web interface.</p>
  
  <p>The web interface's browser support has been improved.  It has
  been tested with Firefox 2, Safari 3, Konqueror 3, Internet Explorer
  7 and Opera 9.</p>
  
</div>

<h3>Disobedience</h3>

<div class=section>

  <p>A bug which would cause a crash if you attempt to rearrange the
  queue while no track was playing has been fixed.  There is a new
  'deselect all tracks' option, mirroring 'select all tracks.</p>
  
</div>

</div>

<!--
Local Variables:
fill-column:79
indent-tabs-mode:nil
End:
--><|MERGE_RESOLUTION|>--- conflicted
+++ resolved
@@ -11,7 +11,6 @@
 <p>This file documents recent user-visible changes to <a
  href="http://www.greenend.org.uk/rjk/disorder/">DisOrder</a>.</p>
 
-<<<<<<< HEAD
 <p><b>IMPORTANT</b>: you should read <a
 href="README.upgrades.html">README.upgrades</a> before upgrading.</p>
 
@@ -42,7 +41,7 @@
     6.0.0</a>.</p>
 
   </div>
-=======
+
 <h2>Changes up to version 5.0.2</h2>
 
 <div class=section>
@@ -62,7 +61,6 @@
 <p>The sense of the Control &#x2192; Playing menu item was fixed.</p>
 
 </div>
->>>>>>> 06bedf43
 
 </div>
 
