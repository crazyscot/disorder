--- conflicted
+++ resolved
@@ -32,11 +32,8 @@
              tags new rtp-address adduser users edituser deluser userinfo
              setup-guest schedule-del schedule-list
              schedule-set-global schedule-unset-global schedule-play
-<<<<<<< HEAD
              adopt
-=======
              playlist-del playlist-get playlist-set playlists
->>>>>>> 6acdbba4
              -h --help -H --help-commands --version -V --config -c
              --length --debug -d" \
 	 disorder
