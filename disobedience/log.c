/*
 * This file is part of DisOrder.
 * Copyright (C) 2006, 2007 Richard Kettlewell
 *
 * This program is free software: you can redistribute it and/or modify
 * it under the terms of the GNU General Public License as published by
 * the Free Software Foundation, either version 3 of the License, or
 * (at your option) any later version.
 *
 * This program is distributed in the hope that it will be useful,
 * but WITHOUT ANY WARRANTY; without even the implied warranty of
 * MERCHANTABILITY or FITNESS FOR A PARTICULAR PURPOSE.  See the
 * GNU General Public License for more details.
 * 
 * You should have received a copy of the GNU General Public License
 * along with this program.  If not, see <http://www.gnu.org/licenses/>.
 */
/** @file disobedience/log.c
 * @brief State monitoring
 *
 * Disobedience relies on the server to tell when essentially anything changes,
 * even if it initiated the change itself.  It uses the @c log command to
 * achieve this.
 */

#include "disobedience.h"

/* State monitoring -------------------------------------------------------- */

static void log_connected(void *v);
static void log_completed(void *v, const char *track);
static void log_failed(void *v, const char *track, const char *status);
static void log_moved(void *v, const char *user);
static void log_playing(void *v, const char *track, const char *user);
static void log_queue(void *v, struct queue_entry *q);
static void log_recent_added(void *v, struct queue_entry *q);
static void log_recent_removed(void *v, const char *id);
static void log_removed(void *v, const char *id, const char *user);
static void log_scratched(void *v, const char *track, const char *user);
static void log_state(void *v, unsigned long state);
static void log_volume(void *v, int l, int r);
static void log_rescanned(void *v);
static void log_rights_changed(void *v, rights_type r);
<<<<<<< HEAD
static void log_adopted(void *v, const char *id, const char *user);
=======
static void log_playlist_created(void *v,
                                 const char *playlist, const char *sharing);
static void log_playlist_modified(void *v,
                                  const char *playlist, const char *sharing);
static void log_playlist_deleted(void *v,
                                 const char *playlist);
>>>>>>> 6acdbba4

/** @brief Callbacks for server state monitoring */
const disorder_eclient_log_callbacks log_callbacks = {
  .connected = log_connected,
  .completed = log_completed,
  .failed = log_failed,
  .moved = log_moved,
  .playing = log_playing,
  .queue = log_queue,
  .recent_added = log_recent_added,
  .recent_removed = log_recent_removed,
  .removed = log_removed,
  .scratched = log_scratched,
  .state = log_state,
  .volume = log_volume,
  .rescanned = log_rescanned,
  .rights_changed = log_rights_changed,
<<<<<<< HEAD
  .adopted = log_adopted
=======
  .playlist_created = log_playlist_created,
  .playlist_modified = log_playlist_modified,
  .playlist_deleted = log_playlist_deleted,
>>>>>>> 6acdbba4
};

/** @brief Update everything */
void all_update(void) {
  ++suppress_actions;
  event_raise("queue-changed", 0);
  event_raise("recent-changed", 0);
  event_raise("volume-changed", 0);
  event_raise("rescan-complete", 0);
  --suppress_actions;
}

/** @brief Called when the client connects
 *
 * Depending on server and network state the TCP connection to the server may
 * go up or down many times during the lifetime of Disobedience.  This function
 * is called whenever it connects.
 */
static void log_connected(void attribute((unused)) *v) {
  /* Don't know what we might have missed while disconnected so update
   * everything.  We get this at startup too and this is how we do the initial
   * state fetch. */
  all_update();
  event_raise("log-connected", 0);
}

/** @brief Called when the current track finishes playing */
static void log_completed(void attribute((unused)) *v,
                          const char attribute((unused)) *track) {
}

/** @brief Called when the current track fails */
static void log_failed(void attribute((unused)) *v,
                       const char attribute((unused)) *track,
                       const char attribute((unused)) *status) {
}

/** @brief Called when some track is moved within the queue */
static void log_moved(void attribute((unused)) *v,
                      const char attribute((unused)) *user) {
  event_raise("queue-changed", 0);
}

static void log_playing(void attribute((unused)) *v,
                        const char attribute((unused)) *track,
                        const char attribute((unused)) *user) {
}

/** @brief Called when a track is added to the queue */
static void log_queue(void attribute((unused)) *v,
                      struct queue_entry attribute((unused)) *q) {
  event_raise("queue-changed", 0);
}

/** @brief Called when a track is added to the recently-played list */
static void log_recent_added(void attribute((unused)) *v,
                             struct queue_entry attribute((unused)) *q) {
  event_raise("recent-changed", 0);
}

/** @brief Called when a track is removed from the recently-played list
 *
 * We do nothing here - log_recent_added() suffices.
 */
static void log_recent_removed(void attribute((unused)) *v,
                               const char attribute((unused)) *id) {
  /* nothing - log_recent_added() will trigger the relevant update */
}

/** @brief Called when a track is removed from the queue */
static void log_removed(void attribute((unused)) *v,
                        const char attribute((unused)) *id,
                        const char attribute((unused)) *user) {
  event_raise("queue-changed", 0);
}

/** @brief Called when the current track is scratched */
static void log_scratched(void attribute((unused)) *v,
                          const char attribute((unused)) *track,
                          const char attribute((unused)) *user) {
}

/** @brief Map from state bits to state change events */
static const struct {
  unsigned long bit;
  const char *event;
} state_events[] = {
  { DISORDER_PLAYING_ENABLED, "enabled-changed" },
  { DISORDER_RANDOM_ENABLED, "random-changed" },
  { DISORDER_TRACK_PAUSED, "pause-changed" },
  { DISORDER_PLAYING, "playing-changed" },
  { DISORDER_CONNECTED, "connected-changed" },
};
#define NSTATE_EVENTS (sizeof state_events / sizeof *state_events)

/** @brief Called when a state change occurs */
static void log_state(void attribute((unused)) *v,
                      unsigned long state) {
  unsigned long changes = state ^ last_state;
  static int first = 1;

  ++suppress_actions;
  if(first) {
    changes = -1UL;
    first = 0;
  }
  D(("log_state old=%s new=%s changed=%s",
     disorder_eclient_interpret_state(last_state),
     disorder_eclient_interpret_state(state),
     disorder_eclient_interpret_state(changes)));
  last_state = state;
  /* Notify interested parties what has changed */
  for(unsigned n = 0; n < NSTATE_EVENTS; ++n)
    if(changes & state_events[n].bit)
      event_raise(state_events[n].event, 0);
  --suppress_actions;
}

/** @brief Called when volume changes */
static void log_volume(void attribute((unused)) *v,
                       int l, int r) {
  if(!rtp_supported && (volume_l != l || volume_r != r)) {
    volume_l = l;
    volume_r = r;
    ++suppress_actions;
    event_raise("volume-changed", 0);
    --suppress_actions;
  }
}

/** @brief Called when a rescan completes */
static void log_rescanned(void attribute((unused)) *v) {
  event_raise("rescan-complete", 0);
}

/** @brief Called when our rights change */
static void log_rights_changed(void attribute((unused)) *v,
                               rights_type new_rights) {
  ++suppress_actions;
  last_rights = new_rights;
  event_raise("rights-changed", 0);
  --suppress_actions;
}

<<<<<<< HEAD
/** @brief Called when a track is adopted */
static void log_adopted(void attribute((unused)) *v,
                        const char attribute((unused)) *id,
                        const char attribute((unused)) *who) {
  event_raise("queue-changed", 0);
=======
static void log_playlist_created(void attribute((unused)) *v,
                                 const char *playlist,
                                 const char attribute((unused)) *sharing) {
  event_raise("playlist-created", (void *)playlist);
}

static void log_playlist_modified(void attribute((unused)) *v,
                                  const char *playlist,
                                  const char attribute((unused)) *sharing) {
  event_raise("playlist-modified", (void *)playlist);
}

static void log_playlist_deleted(void attribute((unused)) *v,
                                 const char *playlist) {
  event_raise("playlist-deleted", (void *)playlist);
>>>>>>> 6acdbba4
}

/*
Local Variables:
c-basic-offset:2
comment-column:40
fill-column:79
indent-tabs-mode:nil
End:
*/<|MERGE_RESOLUTION|>--- conflicted
+++ resolved
@@ -41,16 +41,13 @@
 static void log_volume(void *v, int l, int r);
 static void log_rescanned(void *v);
 static void log_rights_changed(void *v, rights_type r);
-<<<<<<< HEAD
 static void log_adopted(void *v, const char *id, const char *user);
-=======
 static void log_playlist_created(void *v,
                                  const char *playlist, const char *sharing);
 static void log_playlist_modified(void *v,
                                   const char *playlist, const char *sharing);
 static void log_playlist_deleted(void *v,
                                  const char *playlist);
->>>>>>> 6acdbba4
 
 /** @brief Callbacks for server state monitoring */
 const disorder_eclient_log_callbacks log_callbacks = {
@@ -68,13 +65,10 @@
   .volume = log_volume,
   .rescanned = log_rescanned,
   .rights_changed = log_rights_changed,
-<<<<<<< HEAD
-  .adopted = log_adopted
-=======
+  .adopted = log_adopted,
   .playlist_created = log_playlist_created,
   .playlist_modified = log_playlist_modified,
   .playlist_deleted = log_playlist_deleted,
->>>>>>> 6acdbba4
 };
 
 /** @brief Update everything */
@@ -219,13 +213,13 @@
   --suppress_actions;
 }
 
-<<<<<<< HEAD
 /** @brief Called when a track is adopted */
 static void log_adopted(void attribute((unused)) *v,
                         const char attribute((unused)) *id,
                         const char attribute((unused)) *who) {
   event_raise("queue-changed", 0);
-=======
+}
+
 static void log_playlist_created(void attribute((unused)) *v,
                                  const char *playlist,
                                  const char attribute((unused)) *sharing) {
@@ -241,7 +235,6 @@
 static void log_playlist_deleted(void attribute((unused)) *v,
                                  const char *playlist) {
   event_raise("playlist-deleted", (void *)playlist);
->>>>>>> 6acdbba4
 }
 
 /*
