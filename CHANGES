--- conflicted
+++ resolved
@@ -1,4 +1,3 @@
-<<<<<<< HEAD
 * Changes up to version 3.1
 
 ** Server
@@ -16,11 +15,10 @@
    - there is a new configuration item replay_min defining the minimum
      time before a played track can be picked at random.  The default is
      8 hours (which matches the earlier behaviour).
-=======
+
 * Changes up to version 3.0.1
 
 Debian upgrades from 2.0.x should now work better.
->>>>>>> 9f7908e2
 
 * Changes up to version 3.0
 
